--- conflicted
+++ resolved
@@ -4,13 +4,9 @@
 import styles from './Snippet.module.css'
 import Tag from './Tag'
 import TextArea from './TextArea'
-<<<<<<< HEAD
 import { FilterContext } from '../Context'
 import { FilterTypes } from '../FilterTypes'
-=======
-import { FilterContext, FilterTypes } from '../Context'
 import Pulldown from './Pulldown'
->>>>>>> bba906bd
 
 interface SippetProps {
   apiName: string
